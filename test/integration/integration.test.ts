--- conflicted
+++ resolved
@@ -65,10 +65,6 @@
     logs: host.getLogs(),
     filesWritten: host.getFilesWritten(),
   };
-<<<<<<< HEAD
-=======
-
->>>>>>> 0a0027c7
   expect(snapshot).toMatchSnapshot();
 }
 
