import path from "path";
import type { CodeFixAction, Diagnostic, FileTextChanges, TextChange } from "typescript";
import os from "os";
import _ from "lodash";
import { createProject, Project } from "./ts";

export interface Logger {
  (...args: any[]): void;
  error?(...args: any[]): void;
  warn?(...args: any[]): void;
  info?(...args: any[]): void;
  verbose?(...args: any[]): void;
}

export interface Host {
  writeFile(fileName: string, content: string): void;
  log: Logger;
  mkdir: typeof import("fs").mkdirSync;
  exists: typeof import("fs").existsSync;
}

export interface Options {
  cwd: string;
  tsconfig: string;
  outputFolder: string;
  errorCode: number[];
  fixName: string[];
  write: boolean,
  verbose: boolean
}

export async function codefixProject(opt:Options, host: Host) {
  const allChangedFiles = new Map<string, ChangedFile>();
  let passCount = -1;
  while (++passCount < 2)  {
    const project = createProject({ tsConfigFilePath: opt.tsconfig });
    if (!project) {
      host.log("Error: Could not create project.");
      process.exit(1);
    }

    if (passCount === 0) {
      host.log("Using TypeScript " + project.ts.version);
    } else {
      host.log("Overlapping changes detected. Performing additional pass...");
    }

    const textChangesByFile = await getCodeFixesFromProject(project, opt, host);
    const { changedFiles, excessChanges } = getChangedFiles(project, textChangesByFile);
    
    if (opt.write) {
      // Edit each file if --write is true
      writeChangedFiles(changedFiles, opt, host);
    } else {
      // Later passes incorporate changes from earlier passes, so overwriting is ok
      changedFiles.forEach((file, fileName) => allChangedFiles.set(fileName, file));
    }

    if (!excessChanges.size) {
      break;
    }
  }

  if (!opt.write) {
    // TODO: report what files *would* have been changed
  }

  return;
}

export async function getCodeFixesFromProject(project: Project, opt: Options, host: Host): Promise<Map<string,TextChange[]>> { 

  // pull all codefixes.
  const diagnosticsPerFile = await getDiagnostics(project);

  if (diagnosticsPerFile === [] || diagnosticsPerFile === [[]]){
    host.log("No more diagnostics.");
    return new Map<string, TextChange[]>();
  }
  // pull codefixes from diagnostics.  If errorCode is specified, only pull fixes for that/those errors. 
  //    Otherwise, pull all fixes

  const [filteredDiagnostics, acceptedDiagnosticsOut] =  filterDiagnosticsByErrorCode(diagnosticsPerFile,opt.errorCode);
  acceptedDiagnosticsOut.forEach((string_describe: unknown) => {
    host.log(string_describe);
  });

  const codefixesPerFile = filteredDiagnostics.map(function (d: readonly Diagnostic[]) {
    return (getCodeFixesForFile(project, d)); 
  });
  const codefixes = <CodeFixAction[]>_.flatten(codefixesPerFile);

  // filter for codefixes if applicable, then 
  //    organize textChanges by what file they alter
  const [textChangesByFile, filterCodefixOut] = getTextChangeDict(codefixes, opt);

  // some option if statement here?
  filterCodefixOut.forEach((s: unknown) => {
    host.log(s);
  });

  return textChangesByFile;
}

export function getDiagnostics(project: Project): (readonly Diagnostic[])[] {
  const diagnostics = project.program.getSourceFiles().map(function (file) {
    return project.program.getSemanticDiagnostics(file);
  });
  return diagnostics;
}


export function filterDiagnosticsByErrorCode(diagnostics: (readonly Diagnostic[])[], errorCodes: number[]): [(readonly Diagnostic[])[], string[]]{
  // if errorCodes were passed in, only use the specified errors
  // diagnostics is guarenteed to not be [] or [[]]
  if (errorCodes.length !== 0) {

    let errorCounter = new Map<number, number>();
    let filteredDiagnostics = <(readonly Diagnostic[])[]>[];

    for (let i = 0; i < diagnostics.length; i++) {
      //for every diagnostic list

      // get rid of not matched errors 
      const filteredDiagnostic =  _.filter(diagnostics[i], function (d) {
        if (errorCodes.includes(d.code)) {
          const currentVal =  errorCounter.get(d.code) ;
          if (currentVal!== undefined) {
            errorCounter.set(d.code, currentVal +1); 
          } else {
            errorCounter.set(d.code, 1); 
          }
          return true;
        } 
        return false;
      });
      if (filteredDiagnostic.length > 0){
        filteredDiagnostics.push(filteredDiagnostic);
      }
    }
    let returnStrings = <string[]> [];
    errorCodes.forEach((code: number) => {
      const count = errorCounter.get(code);
      if (count === undefined) {
        returnStrings.push("no diagnostics found with code " + code)
      } else {
        returnStrings.push( "found " + count + " diagnostics with code " + code );
      }
    });
    
    return [filteredDiagnostics, returnStrings];
  }
  // otherwise, use all errors
  return [diagnostics, ["found " + _.reduce(diagnostics.map((d: { length: any; }) => d.length), function(sum, n) {
      return sum + n;}, 0) + " diagnostics in " + diagnostics.length + " files"]];
}

export function getCodeFixesForFile(project: Project, diagnostics: readonly Diagnostic[]): readonly CodeFixAction[] {
  // expects already filtered diagnostics
  const service = project.languageService;
  const codefixes = (<CodeFixAction[]>[]).concat.apply([], diagnostics.map(function (d: Diagnostic) {
    if (d.file && d.start !== undefined && d.length !== undefined) {
      return service.getCodeFixesAtPosition(
        d.file.fileName,
        d.start,
        d.start + d.length,
        [d.code],
        project.ts.getDefaultFormatCodeSettings(os.EOL),
        {});
    } else {
      return [];
    }
  })).filter((d:CodeFixAction) => d !== undefined);
  return codefixes;
}

function getFileTextChangesFromCodeFix(codefix: CodeFixAction): readonly FileTextChanges[] {
  return codefix.changes;
}

export function getTextChangeDict(codefixes: readonly CodeFixAction[], opt: Options): [Map<string, TextChange[]>, string[]] {
  let textChangeDict = new Map<string, TextChange[]>();

  const [filteredFixes, out] = filterCodeFixesByFixName(codefixes, opt.fixName);
  
  for (let i = 0; i < filteredFixes.length; i++) {
    const fix = filteredFixes[i];
    const changes = getFileTextChangesFromCodeFix(fix);

    for (let j = 0; j < changes.length; j++) {
      let change = changes[j];
      let [key, value] = getFileNameAndTextChangesFromCodeFix(change);

      const prevVal = textChangeDict.get(key);
      if (prevVal === undefined) {
        textChangeDict.set(key, value);
      } else {
        textChangeDict.set(key, prevVal.concat(value));
      }
    }
  }

  return [textChangeDict, out];
}

export function filterCodeFixesByFixName(codefixes: readonly CodeFixAction[], fixNames: string[]): [readonly CodeFixAction[], string[]] { //tested
  if (fixNames.length === 0) {
    // empty argument behavior... currently, we just keep all fixes if none are specified
    return [codefixes, ["found " + codefixes.length + " codefixes"]];
  }
  // cannot sort by fixId right now since fixId is a {}
  // do we want to distinguish the case when no codefixes are picked? (no hits)

  let fixCounter = new Map<string, number>();
  let out = <string[]>[];
  const filteredFixes = codefixes.filter(function (fix: { fixName: any; }) {
    if (fixNames.includes(fix.fixName)) {
      const currentVal = fixCounter.get(fix.fixName);
      if (currentVal !== undefined) {
        fixCounter.set(fix.fixName, currentVal + 1);
      } else {
        fixCounter.set(fix.fixName, 1);
      }
      return true;
    }
    return false;
   });

  fixNames.forEach((name: string) => {
    const count = fixCounter.get(name);
    if (count === undefined) {
      out.push("no codefixes found with name " + name)
    } else {
      out.push( "found " + count + " codefixes with name " + name);
    }
  });
  
  return [filteredFixes, out];
}

function getFileNameAndTextChangesFromCodeFix(ftchanges: FileTextChanges): [string, TextChange[]] {
  return [ftchanges.fileName, [...ftchanges.textChanges]];
}

interface ChangedFile {
  originalText: string;
  newText: string;
}

function getChangedFiles(project: Project, textChanges: Map<string, TextChange[]>): { changedFiles: ReadonlyMap<string, ChangedFile>, excessChanges: ReadonlyMap<string, readonly TextChange[]> } {
  const excessChanges = new Map<string, TextChange[]>();
  const changedFiles = new Map<string, ChangedFile>();

  textChanges.forEach((fileFixes: TextChange[], fileName: string) => {
    const sourceFile = project.program.getSourceFile(fileName);

    if (sourceFile !== undefined) {
      const originalFileContents = sourceFile.text;

      // collision is true if there were changes that were not applied 
      // also performs the writing to the file
<<<<<<< HEAD
      let [out, newFileContents] = applyCodefixesInFile(originalFileContents, fileFixes);
      out.forEach((change) => {notAppliedChanges.push(change)});
      writeToFile(fileName, newFileContents, opt, host);
=======
      const [overlappingChanges, newFileContents] = applyCodefixesInFile(originalFileContents, fileFixes);
      excessChanges.set(fileName, overlappingChanges);
      changedFiles.set(fileName, { originalText: originalFileContents, newText: newFileContents });
>>>>>>> 0a0027c7
    }
    else {
      throw new Error('file ' + fileName + ' not found in project');
    }
  });

  return { excessChanges, changedFiles };
}

function writeChangedFiles(changedFiles: ReadonlyMap<string, ChangedFile>, options: Options, host: Host) {
  changedFiles.forEach((file, fileName) => writeToFile(fileName, file.newText, options, host));
}

function applyCodefixesInFile(originalContents: string, textChanges: TextChange[]):  [TextChange[], string] {
  // sort textchanges by start
  const sortedFixList = sortChangesByStart(textChanges);

  // take some sort of issue (or none) with overlapping textchanges
  const [filteredFixList, notAppliedFixes] = filterOverlappingFixes(sortedFixList);

  // apply all remaining textchanges
  const newFileContents = applyChangestoFile(originalContents, filteredFixList);
  
  return [notAppliedFixes, newFileContents];
}

export function sortChangesByStart(textChanges: TextChange[]) : TextChange[] { // tested
  // what if two changes start at the same place but have differnt lengths?
      // currently the shorter one is put first 
      // ignores text content of the changes
  return textChanges.sort((a: { span: { start: number; length: number; }; }, b: { span: { start: number; length: number; }; }) => {
    return (a.span.start - b.span.start === 0) ? a.span.length - b.span.length : a.span.start - b.span.start 
});
}


export function filterOverlappingFixes(sortedFixList: TextChange[]): [TextChange[], TextChange[]] { // tested
  let filteredList = <TextChange[]>[];
  let droppedList = <TextChange[]>[];
  let currentEnd = -1;
  // why is 'fix' in the line below a string[], while sortedFixList is Textchange[]?

  for (let i = 0; i < sortedFixList.length; i++) {
    let fix = sortedFixList[i];
    if (fix.span.start > currentEnd) {
      filteredList.push(fix);
      currentEnd = fix.span.start + fix.span.length;
    } else {
      droppedList.push(fix);
    }
  }
  return [filteredList, droppedList];
}

function applyChangestoFile(originalContents: string, fixList: TextChange[]): string {
  // maybe we want to have this and subsequent functions to return a diagnostic
  // function expects fixList to be already sorted and filtered
  const newFileContents = doTextChanges(originalContents, fixList);
  return newFileContents;
}

export function doTextChanges(fileText: string, textChanges: readonly TextChange[]): string {
  // does js/ts do references? Or is it always a copy when you pass into a function
  // iterate through codefixes from back
  for (let i = textChanges.length - 1; i >= 0; i--) {
    // apply each codefix
    fileText = doTextChangeOnString(fileText, textChanges[i]);
  }
  return fileText;
}

export function doTextChangeOnString(currentFileText: string, change: TextChange): string { // tested
  const prefix = currentFileText.substring(0, change.span.start);
  const middle = change.newText;
  const suffix = currentFileText.substring(change.span.start + change.span.length);
  return prefix + middle + suffix;
}


function writeToFile(fileName: string, fileContents: string, opt: Options, host:Host): void {
  const writeToFileName = getOutputFilePath(fileName, opt);
  const writeToDirectory = getDirectory(writeToFileName)
  if (!host.exists(writeToDirectory)) {
    host.mkdir(writeToDirectory);
  }
  host.writeFile(writeToFileName , fileContents);
  host.log("Updated " + path.relative(opt.cwd, writeToFileName)); 
}

export function getFileName(filePath: string): string {
  return path.basename(filePath);
}

export function getDirectory(filePath:string) :string {
  return path.dirname(filePath);
}

export function getRelativePath(filePath: string, opt: Options): string{ 
  // this doesn't work when tsconfig or filepath is not passed in as absolute...
  // as a result getOutputFilePath does not work for the non-replace option 
  return path.relative(getDirectory(opt.tsconfig), path.resolve(filePath));
}

export function getOutputFilePath(filePath: string, opt: Options): string {
  // this function uses absolute paths

  const fileName = getRelativePath(filePath, opt);
  return path.resolve(opt.outputFolder, fileName);
}

// what is this !
// function project(project: any, d: {}, opt: any) {
//     throw new Error("Function not implemented.");
// }<|MERGE_RESOLUTION|>--- conflicted
+++ resolved
@@ -142,16 +142,16 @@
     errorCodes.forEach((code: number) => {
       const count = errorCounter.get(code);
       if (count === undefined) {
-        returnStrings.push("no diagnostics found with code " + code)
+        returnStrings.push("No diagnostics found with code " + code)
       } else {
-        returnStrings.push( "found " + count + " diagnostics with code " + code );
+        returnStrings.push( "Found " + count + " diagnostics with code " + code );
       }
     });
     
     return [filteredDiagnostics, returnStrings];
   }
   // otherwise, use all errors
-  return [diagnostics, ["found " + _.reduce(diagnostics.map((d: { length: any; }) => d.length), function(sum, n) {
+  return [diagnostics, ["Found " + _.reduce(diagnostics.map((d: { length: any; }) => d.length), function(sum, n) {
       return sum + n;}, 0) + " diagnostics in " + diagnostics.length + " files"]];
 }
 
@@ -206,7 +206,7 @@
 export function filterCodeFixesByFixName(codefixes: readonly CodeFixAction[], fixNames: string[]): [readonly CodeFixAction[], string[]] { //tested
   if (fixNames.length === 0) {
     // empty argument behavior... currently, we just keep all fixes if none are specified
-    return [codefixes, ["found " + codefixes.length + " codefixes"]];
+    return [codefixes, ["Found " + codefixes.length + " codefixes"]];
   }
   // cannot sort by fixId right now since fixId is a {}
   // do we want to distinguish the case when no codefixes are picked? (no hits)
@@ -229,9 +229,9 @@
   fixNames.forEach((name: string) => {
     const count = fixCounter.get(name);
     if (count === undefined) {
-      out.push("no codefixes found with name " + name)
-    } else {
-      out.push( "found " + count + " codefixes with name " + name);
+      out.push("No codefixes found with name " + name)
+    } else {
+      out.push( "Found " + count + " codefixes with name " + name);
     }
   });
   
@@ -259,18 +259,12 @@
 
       // collision is true if there were changes that were not applied 
       // also performs the writing to the file
-<<<<<<< HEAD
-      let [out, newFileContents] = applyCodefixesInFile(originalFileContents, fileFixes);
-      out.forEach((change) => {notAppliedChanges.push(change)});
-      writeToFile(fileName, newFileContents, opt, host);
-=======
       const [overlappingChanges, newFileContents] = applyCodefixesInFile(originalFileContents, fileFixes);
       excessChanges.set(fileName, overlappingChanges);
       changedFiles.set(fileName, { originalText: originalFileContents, newText: newFileContents });
->>>>>>> 0a0027c7
     }
     else {
-      throw new Error('file ' + fileName + ' not found in project');
+      throw new Error('File ' + fileName + ' not found in project');
     }
   });
 
